@import url('https://fonts.googleapis.com/css2?family=JetBrains+Mono:wght@400;600;700&display=swap');

:root{
  /* spacing + heatmap alignment helpers */
  --content-pad: 24px;
  --label-w: 36px;      /* width for day labels (sun, mon, …) */
  --grid-gap: 24px;

  /* colors */
  --bg-main: #191717;
  --bg-accent: #242121;
  --text: #eaf2ff;
  --muted: #97a3b6;

  --card-bg: #1f1f20;
  --card-stroke: rgba(255,255,255,.08);
}

/* ---------- Page shell ---------- */
body, .analytics-screen {
  background: radial-gradient(1000px 700px at 30% 0%, var(--bg-accent), transparent 60%),
              radial-gradient(900px 600px at 80% 20%, #1e1c1c, transparent 55%),
              var(--bg-main);
  color: var(--text);
  font-family: 'JetBrains Mono', monospace;
  min-height: 100vh;
<<<<<<< HEAD
  background: var(--bg-0);
=======
>>>>>>> ba0a759f
}

.analytics-screen { position: relative; }

<<<<<<< HEAD
.analytics-header h1 {
  font-size: 2rem;
  font-weight: bold;
  color: var(--ink);
  margin: 0 0 0.5rem;
}

.analytics-header p {
  color: var(--ink);
  margin: 0;
=======
/* Dot grid background fixed behind everything */
.dot-grid-bg{
  position: fixed;
  inset: 0;
  width: 100%;
  height: 100%;
  z-index: 0;
  pointer-events: none;
>>>>>>> ba0a759f
}

/* Foreground content sits above grid */
.analytics-content{ position: relative; z-index: 1; }
.navigation, nav, header{ position: relative; z-index: 1; }

<<<<<<< HEAD
.analytics-card {
  background: var(--bg-0);
  border: 1px solid var(--bg-1);
  border-radius: var(--radius);
  padding: 2rem;
  box-shadow: var(--shadow-lg);
  animation: fadeInUp 0.6s ease-out;
}

.analytics-card.full-width {
  grid-column: 1 / -1;
}

.analytics-card h3 {
  color: var(--ink);
  margin: 0 0 1.5rem;
  font-size: 1.3rem;
=======
/* ---------- Header ---------- */
.analytics-content {
  max-width: 1200px;
  margin: 0 auto;
  padding: 3.25rem 1.5rem 4.25rem;
}

.analytics-header { text-align: center; margin-bottom: 3rem; }
.analytics-header h1 {
  font-size: 2.6rem;
  font-weight: 700;
  margin: 0 0 .6rem;
  text-transform: lowercase;
>>>>>>> ba0a759f
}
.analytics-header p { color: var(--muted); }

/* ---------- Split layout ---------- */
.overview-split{
  display:grid;
  grid-template-columns: minmax(280px, 360px) 1fr;
  column-gap: 3rem;
  row-gap: 2.5rem;
  align-items:start;
  margin-bottom: 2.75rem;
}

/* Headings */
.overview-left h3 {
  text-align: center;
<<<<<<< HEAD
  padding: 1rem;
  /* box-shadow: inset 0 0 20px #111; */
  background: rgba(36, 33, 33, 0.3);
  border-radius: 10px;
}

.stat-value {
  font-size: 2rem;
  font-weight: bold;
  color: var(--accent);
  margin-bottom: 0.5rem;
}

.stat-label {
  font-size: 0.9rem;
  color: var(--ink);
=======
  display: block;
  width: 100%;
  margin-left: auto;
  margin-right: auto;
  margin-bottom: 1rem;   /* 👈 add this */
>>>>>>> ba0a759f
}

/* Center the activity header with the heatmap grid */
.overview-right {
  display: flex;
  flex-direction: column;
<<<<<<< HEAD
  gap: 1rem;
}

.exercise-item,
.workout-item {
  display: flex;
  justify-content: space-between;
  align-items: center;
  padding: 1rem;
  background: var(--bg-1);
  border-radius: 10px;
  border: 1px solid rgba(131, 235, 252, 0.1);
}

.exercise-info,
.workout-info {
  display: flex;
  flex-direction: column;
  gap: 0.25rem;
}

.exercise-name,
.workout-exercise {
  font-weight: 600;
  color: var(--ink);
}

.exercise-reps,
.workout-date {
  font-size: 0.9rem;
  color: var(--ink);
}

.exercise-accuracy {
  font-weight: bold;
  color: var(--ink);
  font-size: 1.1rem;
}

.workout-stats {
  display: flex;
  flex-direction: column;
  align-items: flex-end;
  gap: 0.25rem;
}

.workout-reps {
  color: var(--ink);
  font-weight: 500;
}

.workout-accuracy {
  color: var(--ink);
  font-weight: bold;
}

.no-data {
  text-align: center;
  color: var(--ink);
  font-style: italic;
  padding: 2rem;
}

@keyframes fadeInUp {
  from {
    opacity: 0;
    transform: translateY(30px);
  }
  to {
    opacity: 1;
    transform: translateY(0);
  }
}

@media (max-width: 768px) {
  .analytics-content {
    padding: 1rem;
  }
  
  .analytics-grid {
    grid-template-columns: 1fr;
  }
  
  .stats-grid {
    grid-template-columns: 1fr;
=======
  align-items: center; /* centers the header with the grid below */
}

.overview-right h3 {
  margin-bottom: 1rem;
}

/* Align activity title with heatmap grid */
.activity-header{
  margin-left: calc(var(--content-pad) + var(--label-w) + var(--grid-gap));
}

/* ---------- Stats tiles ---------- */
.stat-stack{ display:flex; flex-direction:column; gap:1.0rem; }
.stat-tile{
  width:100%;
  display:flex; align-items:center; gap:1rem;
  padding: 1rem 1.1rem;
  background: rgba(31,31,32,0.9);
  border: 1px solid var(--card-stroke);
  border-radius: 16px;
}
.stat-icon{ font-size:1.2rem; }
.stat-main{ font-size:2rem; font-weight:600; color:#9bd6ff; }
.stat-sub{ margin-left:auto; color:var(--muted); font-size:.95rem; }

/* ---------- Heatmap ---------- */
.heatmap-wrap{
  margin-left: var(--content-pad);
  display:flex; flex-direction:column; gap:1.2rem;
  align-items:flex-start; width:100%;
}
.heatmap{
  display:flex; gap: var(--grid-gap);
  width:100%; align-items:flex-start;
}
.heatmap-rows{
  width: var(--label-w);
  display:flex; flex-direction:column; gap:0.35rem;
}
.heatmap-rowlabel{
  color:var(--muted); font-size:0.8rem; height:20px;
  display:flex; align-items:center; justify-content:flex-end; padding-right: 6px;
  text-transform: lowercase;
}
.heatmap-grid{ display:flex; gap:0.35rem; flex:1; }
.heatmap-col{ display:flex; flex-direction:column; gap:0.35rem; }

/* Heatmap cells */
.day-cell {
  width: 20px;
  height: 20px;
  border-radius: 4px;
  background: #2a2a2a;              /* solid base */
  border: 1px solid #333;
  transition: transform .15s ease;
}
.day-cell:hover { transform: scale(1.25); }

/* Levels */
.day-cell.l0 { background: #2a2a2a; border-color: #333; }
.day-cell.l1 { background: #193241; border-color:#214257; }
.day-cell.l2 { background: #1f4e67; border-color:#2b678a; }
.day-cell.l3 { background: #286a8b; border-color:#3387ad; }
.day-cell.l4 { background: #309fce; border-color:#38bdf8; }

/* Legend */
.heatmap-legend{
  display:flex; align-items:center; gap:.35rem;
  color:var(--muted); font-size:.8rem;
  margin-left: calc(var(--label-w) + var(--grid-gap));
}
.legend-label{ padding:0 .2rem; text-transform: lowercase; }

/* ---------- Streak cards ---------- */
.streaks{
  display:flex; gap:2.25rem; justify-content:center;
  margin-top:2.2rem; width:100%;
}
.streak-card{
  display:flex; align-items:center; gap:.8rem;
  padding: 1rem 1.3rem;
  border-radius:12px;
  background: rgba(31,31,32,0.9);
  border:1px solid var(--card-stroke);
}
.streak-icon{ font-size:1.2rem; }
.streak-meta{ display:flex; flex-direction:column; line-height:1.1; }
.streak-value{ color:var(--text); font-weight:700; letter-spacing:.04em; }
.streak-label{ color:var(--muted); font-size:.9rem; letter-spacing:.06em; margin-top:.25rem; text-transform: lowercase; }

/* ---------- Recent workouts ---------- */
.analytics-card{
  background: rgba(31,31,32,0.9);
  border:1px solid var(--card-stroke);
  border-radius:16px;
  padding:1.4rem;
}
.recent-title{
  margin:0 0 1.1rem;
  text-align:center;
  font-weight:700;
  color:#ffffff;
  text-transform: lowercase;
}

.workout-list{ display:flex; flex-direction:column; gap:0.9rem; }

/* slimmer item padding, grid layout, vertical dividers */
.workout-item{
  display:grid;
  grid-template-columns: 1.25fr 1fr 0.8fr 0.6fr; /* exercise | date | reps | % */
  align-items:center;
  gap: 0;
  padding: 0.9rem 1rem;
  border-radius:12px;
  background: rgba(31,31,32,0.9);
  border:1px solid var(--card-stroke);
}
.workout-item > *:not(:first-child){
  border-left: 1px solid rgba(255,255,255,.08);
  padding-left: 1rem;
}

/* exercise column */
.workout-exercise{
  display:flex; align-items:center; gap:.6rem;
  font-size:1.1rem; font-weight:700;
}
.workout-exercise .emoji{ opacity:.9; }

/* date */
.workout-date{
  color: var(--muted);
  font-size: 1.05rem;
  letter-spacing: .02em;
}

/* reps + % */
.metric-number{ font-size:1.2rem; font-weight:700; margin-right:.35rem; }
.metric-label{ color:var(--muted); font-size:1rem; }

/* ---------- Mobile ---------- */
@media (max-width: 980px){
  .overview-split{ grid-template-columns: 1fr; }
  .activity-header{ margin-left: calc(16px + var(--label-w) + var(--grid-gap)); }
  .heatmap-wrap{ margin-left: 16px; }

  .workout-item{
    grid-template-columns: 1fr 1fr;  /* stack into two columns on small screens */
    row-gap: .6rem;
>>>>>>> ba0a759f
  }
  .workout-item > *:not(:first-child){ border-left: none; padding-left: 0; }
}<|MERGE_RESOLUTION|>--- conflicted
+++ resolved
@@ -24,15 +24,11 @@
   color: var(--text);
   font-family: 'JetBrains Mono', monospace;
   min-height: 100vh;
-<<<<<<< HEAD
   background: var(--bg-0);
-=======
->>>>>>> ba0a759f
 }
 
 .analytics-screen { position: relative; }
 
-<<<<<<< HEAD
 .analytics-header h1 {
   font-size: 2rem;
   font-weight: bold;
@@ -43,7 +39,8 @@
 .analytics-header p {
   color: var(--ink);
   margin: 0;
-=======
+}
+
 /* Dot grid background fixed behind everything */
 .dot-grid-bg{
   position: fixed;
@@ -52,14 +49,13 @@
   height: 100%;
   z-index: 0;
   pointer-events: none;
->>>>>>> ba0a759f
+
 }
 
 /* Foreground content sits above grid */
 .analytics-content{ position: relative; z-index: 1; }
 .navigation, nav, header{ position: relative; z-index: 1; }
 
-<<<<<<< HEAD
 .analytics-card {
   background: var(--bg-0);
   border: 1px solid var(--bg-1);
@@ -77,7 +73,8 @@
   color: var(--ink);
   margin: 0 0 1.5rem;
   font-size: 1.3rem;
-=======
+}
+
 /* ---------- Header ---------- */
 .analytics-content {
   max-width: 1200px;
@@ -91,7 +88,7 @@
   font-weight: 700;
   margin: 0 0 .6rem;
   text-transform: lowercase;
->>>>>>> ba0a759f
+
 }
 .analytics-header p { color: var(--muted); }
 
@@ -108,7 +105,7 @@
 /* Headings */
 .overview-left h3 {
   text-align: center;
-<<<<<<< HEAD
+
   padding: 1rem;
   /* box-shadow: inset 0 0 20px #111; */
   background: rgba(36, 33, 33, 0.3);
@@ -125,20 +122,19 @@
 .stat-label {
   font-size: 0.9rem;
   color: var(--ink);
-=======
+
   display: block;
   width: 100%;
   margin-left: auto;
   margin-right: auto;
   margin-bottom: 1rem;   /* 👈 add this */
->>>>>>> ba0a759f
+
 }
 
 /* Center the activity header with the heatmap grid */
 .overview-right {
   display: flex;
   flex-direction: column;
-<<<<<<< HEAD
   gap: 1rem;
 }
 
@@ -224,7 +220,6 @@
   
   .stats-grid {
     grid-template-columns: 1fr;
-=======
   align-items: center; /* centers the header with the grid below */
 }
 
@@ -376,7 +371,6 @@
   .workout-item{
     grid-template-columns: 1fr 1fr;  /* stack into two columns on small screens */
     row-gap: .6rem;
->>>>>>> ba0a759f
   }
   .workout-item > *:not(:first-child){ border-left: none; padding-left: 0; }
 }